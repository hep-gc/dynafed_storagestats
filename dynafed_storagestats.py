#!/usr/bin/python3
"""
Module to interact with UGR's configuration files in order to obtain
storage status information from various types of endpoints.

Prerequisites:
    Modules:
        - azure-storage >= 0.36.0
        - boto3 >= 1.6.1
        - lxml >= 4.2.1
        - python-memcache >= 1.59
        - requests >= 2.12.5
        - requests_aws4auth >= 0.9
"""
from __future__ import print_function

__version__ = "v0.8.12"

import os
import sys
import time
import uuid
import logging
import collections
from io import BytesIO
from optparse import OptionParser, OptionGroup
import copy
import glob
import json
from multiprocessing.dummy import Pool as ThreadPool

IS_PYTHON2 = sys.version_info[0] == 2

if IS_PYTHON2:
    from urlparse import urlsplit
else:
    from urllib.parse import urlsplit

try:
    from azure.storage.blob import BlockBlobService, PublicAccess
except ImportError:
    print('ImportError: Please install "azure-storage" modules')
    sys.exit(1)
else:
    import azure.common

try:
    import boto3
except ImportError:
    print('ImportError: Please install "boto3" modules')
    sys.exit(1)
else:
    from botocore.client import Config
    import botocore.vendored.requests.exceptions as botoRequestsExceptions
    import botocore.exceptions as botoExceptions

try:
    from lxml import etree
except ImportError:
    print('ImportError: Please install "lxml" modules')
    sys.exit(1)

try:
    import memcache
except ImportError:
    print('ImportError: Please install "memcache" modules')
    sys.exit(1)

try:
    import requests
except ImportError:
    print('ImportError: Please install "requests" modules')
    sys.exit(1)

try:
    from requests_aws4auth import AWS4Auth
except ImportError:
    print('ImportError: Please install "requests_aws4auth" modules')
    sys.exit(1)


################
## Help/Usage ##
################

usage = "usage: %prog [options]"
parser = OptionParser(usage)

parser.add_option('-d', '--dir',
                  dest='configs_directory', action='store', default='/etc/ugr/conf.d',
                  help="Path to UGR's endpoint .conf files."
                 )

group = OptionGroup(parser, "Memcached options")
group.add_option('--memhost',
                 dest='memcached_ip', action='store', default='127.0.0.1',
                 help='IP or hostname of memcached instance. Default: 127.0.0.1'
                )
group.add_option('--memport',
                 dest='memcached_port', action='store', default='11211',
                 help='Port where memcached instances listens on. Default: 11211'
                )

parser.add_option_group(group)

group = OptionGroup(parser, "Output options")
group.add_option('--debug',
                 dest='debug', action='store_true', default=False,
                 help='Declare to enable debug output on stdout.'
                )
group.add_option('-m', '--memcached',
                 dest='output_memcached', action='store_true', default=False,
                 help='Declare to enable uploading information to memcached.'
                )
group.add_option('--json',
                 dest='output_json', action='store_true', default=False,
                 help='Set to output json file with storage stats.'
                )
group.add_option('-o', '--output_dir',
                 dest='output_dir', action='store', default='/tmp',
                 help='Directory to output storage stat files. Defautl: /tmp'
                )
group.add_option('--plain',
                 dest='output_plain', action='store_true', default=False,
                 help='Set to output stats to plain txt file.'
                )
group.add_option('--stdout',
                 dest='output_stdout', action='store_true', default=False,
                 help='Set to output stats on stdout.'
                )
# parser.add_option('-v', '--verbose',
#                   dest='verbose', action='count',
#                   help='Increase verbosity level for debugging this script (on stderr)'
#                   )
group.add_option('--xml',
                 dest='output_xml', action='store_true', default=False,
                 help='Set to output xml file with StAR format.'
                )
parser.add_option_group(group)

group = OptionGroup(parser, "Logging options")
group.add_option('--logfile',
                 dest='logfile', action='store', default='/tmp/dynafed_storagestats.log',
                 help='Change where to ouput logs. Default: /tmp/dynafed_storagestats.log'
                )
group.add_option('--loglevel',
                 dest='loglevel', action='store', default='WARNING',
                 help='Set file log level. Default: WARNING. Valid: DEBUG, INFO, WARNING, ERROR'
                )
parser.add_option_group(group)

options, args = parser.parse_args()


#######################
## Exception Classes ##
#######################

### Log Handler Classes
class TailLogHandler(logging.Handler):
    """
    Logger Handler used in conjuction with the TailLogger class which allows
    to grab log messages genereated by the logging module into variables.
    """
    def __init__(self, log_queue):
        logging.Handler.__init__(self)
        self.log_queue = log_queue

    def emit(self, record):
        self.log_queue.append(self.format(record))


class TailLogger(object):
    """
    Creates Logger with the TailLogHandler and sets how many lines to keep
    with maxlen.
    """
    def __init__(self, maxlen):
        self._log_queue = collections.deque(maxlen=maxlen)
        self._log_handler = TailLogHandler(self._log_queue)

    def contents(self):
        return '\n'.join(self._log_queue)

    @property
    def log_handler(self):
        return self._log_handler

### Exception Classes
class UGRBaseException(Exception):
    """
    Base exception class for dynafed_storagestats module.
    """
    def __init__(self, message=None, debug=None):
        if message is None:
            # Set some default useful error message
            self.message = "[ERROR] An unkown exception occured processing"
        else:
            self.message = message
        if debug is None:
            self.debug = message
        else:
            self.debug = message + ' ' + debug
        super(UGRBaseException, self).__init__(self.message)

### Defining Error Exception Classes
class UGRBaseError(UGRBaseException):
    """
    Base error exception Subclass which will add the [ERROR] tag to all error
    subclasses.
    """
    def __init__(self, message=None, debug=None):
        if message is None:
            # Set some default useful error message
            self.message = "[ERROR][000] A unkown error occured."
        else:
            self.message = message
        self.debug = debug
        super(UGRBaseError, self).__init__(message=self.message, debug=self.debug)

class UGRConfigFileError(UGRBaseError):
    """
    Base error exception subclass for anything relating to the config file(s).
    """
    def __init__(self, message=None, debug=None):
        if message is None:
            # Set some default useful error message
            self.message = "[ConfigFileError][000] An unkown error occured reading a configuration file."
        else:
            self.message = message
        self.debug = debug
        super(UGRConfigFileError, self).__init__(message=self.message, debug=self.debug)

class UGRUnsupportedPluginError(UGRConfigFileError):
    """
    Exception error when an endpoint of an unsuprted type/protocol plugin
    is detected.
    """
    def __init__(self, error=None, status_code="000", plugin=None, debug=None):
        self.message = '[%s][%s] StorageStats method for "%s" not implemented yet.' \
                       % (error, status_code, plugin)
        self.debug = debug
        super(UGRUnsupportedPluginError, self).__init__(message=self.message, debug=self.debug)

class UGRConfigFileErrorIDMismatch(UGRConfigFileError):
    """
    Exception error when a line in the configuration file under a specific
    endpoint does not match the given endpoint ID. Usually a typo.
    """
    def __init__(self, line, error=None, status_code="000", debug=None):
        self.message = '[%s][%s] Failed to match ID in line "%s". Check your configuration.' \
                       % (error, status_code, line)
        self.debug = debug
        super(UGRConfigFileErrorIDMismatch, self).__init__(message=self.message, debug=self.debug)

class UGRConfigFileErrorMissingRequiredSetting(UGRConfigFileError):
    """
    Exception error when an setting required by this module to obtain the Storage
    Stats is missing from the config files for the endpoint being processed.
    """
    def __init__(self, setting, error=None, status_code="000", debug=None):
        self.message = '[%s][%s] "%s" is required. Check your configuration.' \
                  % (error, status_code, setting)
        self.debug = debug
        super(UGRConfigFileErrorMissingRequiredSetting, self).__init__(message=self.message, debug=self.debug)

class UGRConfigFileErrorInvalidSetting(UGRConfigFileError):
    """
    Exception error when the value given for an setting in the configuration file
    does not match the 'valid' values specified in the 'validators' attribute.
    """
    def __init__(self, setting, valid_plugin_settings, error=None, status_code="000", debug=None):
        self.message = '[%s][%s] Incorrect value given in setting "%s". Valid plugin_settings: %s' \
                  % (error, status_code, setting, valid_plugin_settings)
        self.debug = debug
        super(UGRConfigFileErrorInvalidSetting, self).__init__(message=self.message, debug=self.debug)

class UGRMemcachedError(UGRBaseError):
    """
    Base error exception subclass for issues deailng with memcached
    communication.
    """
    def __init__(self, message=None, debug=None):
        if message is None:
            self.message = '[MemcachedError][000] Unknown memcached error.'
        else:
            self.message = message
        self.debug = debug
        super(UGRMemcachedError, self).__init__(message=self.message, debug=self.debug)

class UGRMemcachedConnectionError(UGRMemcachedError):
    """
    Exception error when script cannot connect to a memcached instance as
    requested.
    """
    def __init__(self, error=None, status_code="400", debug=None):
        self.message = '[%s][%s] Failed to connect to memcached.' \
                       % (error, status_code)
        self.debug = debug
        super(UGRMemcachedConnectionError, self).__init__(message=self.message, debug=self.debug)

class UGRMemcachedIndexError(UGRMemcachedError):
    """
    Exception error when the requested index in memcached cannot be found.
    """
    def __init__(self, error=None, status_code="404", debug=None):
        self.message = '[%s][%s] Unable to get memcached index contents.' \
                       % (error, status_code)
        self.debug = debug
        super(UGRMemcachedIndexError, self).__init__(message=self.message, debug=self.debug)

class UGRStorageStatsError(UGRBaseError):
    """
    Base error exception subclass for issues deailng when failing to obtain
    the endpoint's storage stats.
    """
    def __init__(self, message=None, debug=None):
        if message is None:
            # Set some default useful error message
            self.message = "[StorageStatsError][000] An unkown error occured obtaning storage stats."
        else:
            self.message = message
        self.debug = debug
        super(UGRStorageStatsError, self).__init__(message=self.message, debug=self.debug)

class UGRStorageStatsConnectionError(UGRStorageStatsError):
    """
    Exception error when there is an issue connecting to the endpoint's URN.
    """
    def __init__(self, error=None, status_code="000", debug=None):
        self.message = '[%s][%s] Failed to establish a connection.' \
                       % (error, status_code)
        self.debug = debug
        super(UGRStorageStatsConnectionError, self).__init__(message=self.message, debug=self.debug)

class UGRStorageStatsConnectionErrorInvalidSchema(UGRStorageStatsError):
    """
    Exception error when there is an issue connecting to an S3 endpoint's API.
    """
    def __init__(self, error=None, status_code="000", schema=None, debug=None):
        self.message = '[%s][%s] Invalid schema "%s".' \
                  % (error, status_code, schema)
        self.debug = debug
        super(UGRStorageStatsConnectionErrorInvalidSchema, self).__init__(message=self.message, debug=self.debug)

class UGRStorageStatsConnectionErrorAzureAPI(UGRStorageStatsError):
    """
    Exception error when there is an issue connecting to an S3 endpoint's API.
    """
    def __init__(self, error=None, status_code="000", api=None, debug=None):
        self.message = '[%s][%s] Error requesting stats using API "%s".' \
                  % (error, status_code, api)
        self.debug = debug
        super(UGRStorageStatsConnectionErrorAzureAPI, self).__init__(message=self.message, debug=self.debug)

class UGRStorageStatsErrorAzureContainerNotFound(UGRStorageStatsError):
    """
    Exception error when no bucket usage stats could be found.
    """
    def __init__(self, error=None, status_code="000", debug=None, container=''):
        self.message = '[%s][%s] Container tried: %s' \
                  % (error, status_code, container)
        self.debug = debug
        super(UGRStorageStatsErrorAzureContainerNotFound, self).__init__(message=self.message, debug=self.debug)

class UGRStorageStatsConnectionErrorS3API(UGRStorageStatsError):
    """
    Exception error when there is an issue connecting to an S3 endpoint's API.
    """
    def __init__(self, error=None, status_code="000", api=None, debug=None):
        self.message = '[%s][%s] Error requesting stats using API "%s".' \
                  % (error, status_code, api)
        self.debug = debug
        super(UGRStorageStatsConnectionErrorS3API, self).__init__(message=self.message, debug=self.debug)

class UGRStorageStatsErrorS3MissingBucketUsage(UGRStorageStatsError):
    """
    Exception error when no bucket usage stats could be found.
    """
    def __init__(self, error=None, status_code="000", debug=None):
        self.message = '[%s][%s] Failed to get bucket usage information.' \
                  % (error, status_code)
        self.debug = debug
        super(UGRStorageStatsErrorS3MissingBucketUsage, self).__init__(message=self.message, debug=self.debug)

class UGRStorageStatsErrorDAVQuotaMethod(UGRStorageStatsError):
    """
    Exception error when the DAV endpoint does not support the RFC 4331 method.
    """
    def __init__(self, error=None, status_code="000", debug=None):
        self.message = '[%s][%s] WebDAV Quota Method.' \
                  % (error, status_code)
        self.debug = debug
        super(UGRStorageStatsErrorDAVQuotaMethod, self).__init__(message=self.message, debug=self.debug)

class UGRStorageStatsConnectionErrorDAVCertPath(UGRStorageStatsError):
    """
    Exception caused when there is an issue reading a client X509 certificate
    as configured in the config files for the endpoint being processed.
    """
    def __init__(self, error=None, status_code="000", certfile=None, debug=None):
        self.message = '[%s][%s] Invalid client certificate path "%s".' \
                  % (error, status_code, certfile)
        self.debug = debug
        super(UGRStorageStatsConnectionErrorDAVCertPath, self).__init__(message=self.message, debug=self.debug)

### Defining Warning Exception Classes
class UGRBaseWarning(UGRBaseException):
    """
    Base error exception Subclass which will add the [WARN] tag to all warning
    subclasses.
    """
    def __init__(self, message=None, debug=None):
        if message is None:
            # Set some default useful error message
            self.message = '[WARNING][000] A unkown error occured.'
        else:
            self.message = message
        self.debug = debug
        super(UGRBaseWarning, self).__init__(message=self.message, debug=self.debug)

class UGRConfigFileWarning(UGRBaseWarning):
    """
    Base warning exception subclass for anything relating to the config file(s).
    """
    def __init__(self, message=None, error=None, status_code="000", debug=None):
        if message is None:
            # Set some default useful error message
            self.message = '[%s][%s] An unkown error occured reading a configuration file.' \
                           % (error, status_code)
        self.debug = debug
        super(UGRConfigFileWarning, self).__init__(message=self.message, debug=self.debug)

class UGRConfigFileWarningMissingSetting(UGRConfigFileWarning):
    """
    Exception warning when an setting not flaggged as required by this module
    to obtain the storage stats is missing from the config file(s). Prints
    out the default setting given by the 'validators' attribute that will be used
    in this absence.
    """
    def __init__(self, setting, setting_default, error=None, status_code="000", debug=None):
        self.message = '[%s][%s] Unspecified "%s" setting. Using default value "%s"' \
                  % (error, status_code, setting, setting_default)
        self.debug = debug
        super(UGRConfigFileWarningMissingSetting, self).__init__(message=self.message, debug=self.debug)

class UGRStorageStatsWarning(UGRBaseWarning):
    """
    Base warning exception subclass for issues deailng when non-critical errors
    are detected when trying to obtain the endpoint's storage stats.
    """
    def __init__(self, message=None, debug=None):
        if message is None:
            # Set some default useful error message
            self.message = '[StorageStatsWarning][000] An unkown error occured reading storage stats'
        else:
            self.message = message
        self.debug = debug
        super(UGRStorageStatsWarning, self).__init__(message=self.message, debug=self.debug)

class UGRStorageStatsQuotaWarning(UGRStorageStatsWarning):
    """
    Exception warning when no quota has been found either from information
    provided by the endpoint's API (as probably excepceted) nor found in the
    config file(s). Prints out the default being used as specified in the
    StorageStats object class's attribute self.stats['quota']
    """
    def __init__(self, error="NoQuotaGiven", status_code="000", debug=None):
        self.message = '[%s][%s] No quota obtained from API or configuration file. Using default of 1TB' \
                       % (error, status_code)
        self.debug = debug
        super(UGRStorageStatsQuotaWarning, self).__init__(message=self.message, debug=self.debug)

class UGRStorageStatsCephS3QuotaDisabledWarning(UGRStorageStatsWarning):
    """
    Exception warning when contacting a Ceph S3 Admin API and it is detected
    that now quota has been enabled for the endpoint bucket.
    """
    def __init__(self, error="BucketQuotaDisabled", status_code="000", debug=None):
        self.message = '[%s][%s] Bucket quota is disabled. Using default of 1TB' \
                  % (error, status_code)
        self.debug = debug
        super(UGRStorageStatsCephS3QuotaDisabledWarning, self).__init__(message=self.message, debug=self.debug)


#####################
## Storage Classes ##
#####################

class StorageStats(object):
    """
    Class that will define how data from UGR's configruation file will be stored
    for earch storage endpoint. As well as how to obtain stats and output it.
    """
    def __init__(self, _ep):
        ############# Creating loggers ################
        flogger = logging.getLogger(__name__)
        mlogger = logging.getLogger(__name__+'memcached_logger')
        # memcached_logline = TailLogger(1)
        ###############################################
        self.stats = {
            'bytesused': 0,
            'bytesfree': 0,
            'endtime': 0,
            'filecount': 0,
            'quota': 1000**4,
            'starttime': int(time.time()),
            'check': 1, # To flag whether this endpoint should be contacted.
            }

        self.id = _ep['id']
        self.storageprotocol = 'Undefined'
        self.plugin_settings = _ep['plugin_settings']
        # We add the url form the conf file to the plugin_settings as the one
        # in the uri attribute below will be modified depending on the enpoint's
        # protocol.
        self.plugin_settings.update({'url': _ep['url']})
        self.plugin = _ep['plugin']

        _url = urlsplit(_ep['url'])
        self.uri = {
            'hostname': _url.hostname,
            'netloc':   _url.netloc,
            'path':     _url.path,
            'port':     _url.port,
            'scheme':   _url.scheme,
            'url':      _ep['url'],
            }

        self.debug = []
        self.status = '[OK][OK][200]'

        self.validators = {
            'storagestats.quota': {
                'default': 'api',
                'required': False,
            },
            'storagestats.api': {
                'default': 'generic',
                'required': False,
                'valid': ['generic'],
            },
            'ssl_check': {
                'boolean': True,
                'default': True,
                'required': False,
                'valid': ['true', 'false', 'yes', 'no']
            },
        }
        # Initialize StAR fields dict to use in xml output.
        self.star_fields = {
            'storageshare': '',
        }


    def upload_to_memcached(self, memcached_ip='127.0.0.1', memcached_port='11211'):
        """
        Connects to a memcached instance and uploads the endpoints storage stats:
        self.id, self.stats['quota'], self.stats['bytesused']
        """
        ############# Creating loggers ################
        flogger = logging.getLogger(__name__)
        mlogger = logging.getLogger(__name__+'memcached_logger')
        # memcached_logline = TailLogger(1)
        ###############################################
        memcached_srv = memcached_ip + ':' + memcached_port
        mc = memcache.Client([memcached_srv])
        memcached_index = "Ugrstoragestats_" + self.id
        storagestats = '%%'.join([
            self.id,
            self.storageprotocol,
            str(self.stats['starttime']),
            str(self.stats['quota']),
            str(self.stats['bytesused']),
            str(self.stats['bytesfree']),
            self.status,
            ])
        flogger.info("[%s]Uploading stats to memcached server: %s" % (self.id, memcached_srv))
        flogger.debug("[%s]Using memcached index: %s" % (self.id, memcached_index))
        flogger.debug("[%s]String uploading to memcached: %s" % (self.id, storagestats))
        try:
            if mc.set(memcached_index, storagestats) == 0:
                raise UGRMemcachedConnectionError(
                    status_code="400",
                    error="MemcachedConnectionError",
                )

        except UGRMemcachedConnectionError as ERR:
            flogger.error("[%s]%s" % (self.id, ERR.debug))
            mlogger.error("%s" % (ERR.message))
            self.debug.append(ERR.debug)
            self.status = memcached_logline.contents()

    def get_from_memcached(self, memcached_ip='127.0.0.1', memcached_port='11211'):
        """
        Connects to a memcached instance and tries to obtain the storage stats
        from the index belonging to the endpoint making the call. If no index
        is found, the stats are created in the same style as upload_to_memcached
        with error information for debugging and logging
        """
        ############# Creating loggers ################
        flogger = logging.getLogger(__name__)
        mlogger = logging.getLogger(__name__+'memcached_logger')
        # memcached_logline = TailLogger(1)
        ###############################################
        mc = memcache.Client([memcached_ip + ':' + memcached_port])
        memcached_index = "Ugrstoragestats_" + self.id
        try:
            memcached_contents = mc.get(memcached_index)
            if memcached_contents is None:
                raise UGRMemcachedIndexError(
                    status_code="000",
                    error='MemcachedEmptyIndex'
                    )

        except UGRMemcachedIndexError as ERR:
            flogger.error("[%s]%s" % (self.id, ERR.debug))
            mlogger.error("%s" % (ERR.message))
            self.debug.append(ERR.debug)
            self.status = memcached_logline.contents()
            memcached_contents = '%%'.join([
                self.id,
                self.storageprotocol,
                str(self.stats['starttime']),
                str(self.stats['quota']),
                str(self.stats['bytesused']),
                str(self.stats['bytesfree']),
                self.status,
                ])
        finally:
            return memcached_contents

    def get_storagestats(self):
        """
        Method for obtaining contacting a storage endpoint and obtain storage
        stats. Will be re-defined for each sub-class as each storage endpoint
        type requires different API's.
        """
        pass

    def validate_plugin_settings(self):
        """
        Check the endpoints plugin_settings from UGR's configuration file against the
        set of default and valid plugin_settings defined under the self.validators dict.
        """
        ############# Creating loggers ################
        flogger = logging.getLogger(__name__)
        mlogger = logging.getLogger(__name__+'memcached_logger')
        # memcached_logline = TailLogger(1)
        ###############################################
        flogger.info("[%s]Validating configured settings." % (self.id))
        for ep_setting in self.validators:
            flogger.debug("[%s]Validating setting: %s" % (self.id, ep_setting))
            # First check if the setting has been defined in the config file..
            # If it is missing, check if it is required, and exit if true
            # otherwise set it to the default value and print a warning.
            try:
                self.plugin_settings[ep_setting]

            except KeyError:
                try:
                    if self.validators[ep_setting]['required']:
                        self.plugin_settings.update({ep_setting: ''})
                        raise UGRConfigFileErrorMissingRequiredSetting(
                            error="MissingRequiredSetting",
                            setting=ep_setting,
                            )
                    else:
                        raise UGRConfigFileWarningMissingSetting(
                            error="MissingSetting",
                            setting=ep_setting,
                            setting_default=self.validators[ep_setting]['default'],
                            )
                except UGRBaseWarning as WARN:
                    flogger.warning("[%s]%s" % (self.id, WARN.debug))
                    mlogger.warning("%s" % (WARN.message))
                    self.debug.append(WARN.debug)
                    self.status = memcached_logline.contents()
                    self.plugin_settings.update({ep_setting: self.validators[ep_setting]['default']})

            # If the ep_setting has been defined, check against a list of valid
            # plugin_settings (if defined, otherwise contiune). Also transform to boolean
            # form those that have the "boolean" key set as true.
            else:
                try:
                    if self.plugin_settings[ep_setting] not in self.validators[ep_setting]['valid']:
                        raise UGRConfigFileErrorInvalidSetting(
                            error="InvalidSetting",
                            setting=ep_setting,
                            valid_plugin_settings=self.validators[ep_setting]['valid']
                            )
                    else:
                        try:
                            self.validators[ep_setting]['boolean']
                        except KeyError:
                            pass
                        else:
                            if self.plugin_settings[ep_setting].lower() == 'false'\
                            or self.plugin_settings[ep_setting].lower() == 'no':
                                self.plugin_settings.update({ep_setting: False})
                            else:
                                self.plugin_settings.update({ep_setting: True})
                except KeyError:
                    # The 'valid' key is not required to exist.
                    pass
        # If user has specified an SSL CA bundle:
        if self.plugin_settings['ssl_check']:
            try:
                self.plugin_settings['ssl_check'] = self.plugin_settings['ca_path']
            except KeyError:
                # The ssl_check will stay True and standard CA bundle will be used.
                pass

        # Check the quota setting and transform it into bytes if necessary.
        if self.plugin_settings['storagestats.quota'] != "api":
            self.plugin_settings['storagestats.quota'] = convert_size_to_bytes(self.plugin_settings['storagestats.quota'])



    def validate_schema(self):
        """
        Used to validate the URN's schema. SubClasses can have their own.
        """
        ############# Creating loggers ################
        flogger = logging.getLogger(__name__)
        mlogger = logging.getLogger(__name__+'memcached_logger')
        # memcached_logline = TailLogger(1)
        ###############################################
        flogger.debug("[%s]Validating URN schema: %s" % (self.id, self.uri['scheme']))

    def output_to_stdout(self, options):
        """
        Prints all the storage stats information for each endpont, including
        the last warning/error, and if proper flags set, memcached indices and
        contents and full warning/error debug information from the exceptions.
        """
        mc = memcache.Client([options.memcached_ip + ':' + options.memcached_port])
        memcached_index = "Ugrstoragestats_" + self.id
        memcached_contents = self.get_from_memcached(options.memcached_ip, options.memcached_port)
        if memcached_contents is None:
            memcached_contents = 'No Content Found. Possible error connecting to memcached service.'

        print('\n#####', self.id, '#####' \
              '\n{0:12}{1}'.format('URL:', self.uri['url']), \
              '\n{0:12}{1}'.format('Protocol:', self.storageprotocol), \
              '\n{0:12}{1}'.format('Time:', self.stats['starttime']), \
              '\n{0:12}{1}'.format('Quota:', self.stats['quota']), \
              '\n{0:12}{1}'.format('Bytes Used:', self.stats['bytesused']), \
              '\n{0:12}{1}'.format('Bytes Free:', self.stats['bytesfree']), \
              '\n{0:12}{1}'.format('FileCount:', self.stats['filecount']), \
              '\n{0:12}{1}'.format('Status:', self.status), \
              )
        print('\n{0:12}{1}'.format('Memcached:', memcached_index), \
              '\n{0:12}{1}'.format('Contents:', memcached_contents), \
             )
        if options.debug:
            print('\nDebug:')
            for error in self.debug:
                print('{0:12}{1}'.format(' ', error))

    def create_StAR_xml(self):
        """
        Creates XML object wtih storage stats in the StAR format.
        Heavily based on the star-accounting.py script by Fabrizion Furano
        http://svnweb.cern.ch/world/wsvn/lcgdm/lcg-dm/trunk/scripts/StAR-accounting/star-accounting.py
        """
        SR_namespace = "http://eu-emi.eu/namespaces/2011/02/storagerecord"
        SR = "{%s}" % SR_namespace
        NSMAP = {"sr": SR_namespace}
        xmlroot = etree.Element(SR+"StorageUsageRecords", nsmap=NSMAP)

        # update XML
        rec = etree.SubElement(xmlroot, SR+'StorageUsageRecord')
        rid = etree.SubElement(rec, SR+'RecordIdentity')
        rid.set(SR+"createTime", time.strftime("%Y-%m-%dT%H:%M:%SZ", time.gmtime(time.time())))

        # StAR StorageShare field (Optional)
        if self.star_fields['storageshare']:
            sshare = etree.SubElement(rec, SR+"StorageShare")
            sshare.text = self.star_fields['storageshare']

        #StAR StorageSystem field (Required)
        if self.uri['hostname']:
            ssys = etree.SubElement(rec, SR+"StorageSystem")
            ssys.text = self.uri['hostname']

        # StAR recordID field (Required)
        recid = self.id+"-"+str(uuid.uuid1())
        rid.set(SR+"recordId", recid)

    #    subjid = etree.SubElement(rec, SR+'SubjectIdentity')

    #    if endpoint.group:
    #      grouproles = endpoint.group.split('/')
    #      # If the last token is Role=... then we fetch the role and add it to the record
    #    tmprl = grouproles[-1]
    #    if tmprl.find('Role=') != -1:
    #      splitroles = tmprl.split('=')
    #      if (len(splitroles) > 1):
    #        role = splitroles[1]
    #        grp = etree.SubElement(subjid, SR+"GroupAttribute" )
    #        grp.set( SR+"attributeType", "role" )
    #        grp.text = role
    #      # Now drop this last token, what remains is the vo identifier
    #      grouproles.pop()
    #
    #    # The voname is the first token
    #    voname = grouproles.pop(0)
    #    grp = etree.SubElement(subjid, SR+"Group")
    #    grp.text = voname
    #
    #    # If there are other tokens, they are a subgroup
    #    if len(grouproles) > 0:
    #      subgrp = '/'.join(grouproles)
    #      grp = etree.SubElement(subjid, SR+"GroupAttribute" )
    #      grp.set( SR+"attributeType", "subgroup" )
    #      grp.text = subgrp
    #
    #    if endpoint.user:
    #      usr = etree.SubElement(subjid, SR+"User")
    #      usr.text = endpoint.user

        # StAR Site field (Optional)
        ## Review
        # if endpoint.site:
        #     st = etree.SubElement(subjid, SR+"Site")
        #     st.text = endpoint.site

        # StAR StorageMedia field (Optional)
        # too many e vars here below, wtf?
        ## Review
        # if endpoint.storagemedia:
        #     e = etree.SubElement(rec, SR+"StorageMedia")
        #     e.text = endpoint.storagemedia

        # StAR StartTime field (Required)
        e = etree.SubElement(rec, SR+"StartTime")
        e.text = time.strftime("%Y-%m-%dT%H:%M:%SZ", time.gmtime(self.stats['starttime']))

        # StAR EndTime field (Required)
        e = etree.SubElement(rec, SR+"EndTime")
        e.text = time.strftime("%Y-%m-%dT%H:%M:%SZ", time.gmtime(self.stats['endtime']))

        # StAR FileCount field (Optional)
        if self.stats['filecount']:
            e = etree.SubElement(rec, SR+"FileCount")
            e.text = str(self.stats['filecount'])

        # StAR ResourceCapacityUsed (Required)
        e1 = etree.SubElement(rec, SR+"ResourceCapacityUsed")
        e1.text = str(self.stats['bytesused'])

        # StAR ResourceCapacityAllocated (Optional)
        e3 = etree.SubElement(rec, SR+"ResourceCapacityAllocated")
        e3.text = str(self.stats['quota'])

        # if not endpoint.logicalcapacityused:
        #     endpoint.logicalcapacityused = 0
        #
        # e2 = etree.SubElement(rec, SR+"LogicalCapacityUsed")
        # e2.text = str(endpoint.logicalcapacityused)
        return xmlroot



class AzureStorageStats(StorageStats):
    """
    Define the type of storage endpoint this subclass will interface with
    and any API settings it can use.
    """
    def __init__(self, *args, **kwargs):
        """
        Extend or replace any object attributes specific to the type of
        storage endpoint. Below are the most common ones, but add as necessary.
        """
        ############# Creating loggers ################
        flogger = logging.getLogger(__name__)
        mlogger = logging.getLogger(__name__+'memcached_logger')
        # memcached_logline = TailLogger(1)
        ###############################################
        # First we call the super function to initialize the initial atributes
        # given by the StorageStats class.
        super().__init__(*args, **kwargs)
        self.storageprotocol = "Azure"
        self.validators.update({
            'azure.key': {
                'required': True,
            },
        })

        # Invoke the validate_plugin_settings() method
        try:
            self.validate_plugin_settings()
        except UGRConfigFileError as ERR:
            print(ERR.debug)
            self.debug.append(ERR.debug)
            self.status = ERR.message

        # Invoke the validate_schema() method
        self.validate_schema()

        # Obtain account name and domain from URN
        self.uri['account'], self.uri['domain'] = self.uri['netloc'].partition('.')[::2]
        self.uri['container'] = self.uri['path'].strip('/')

    def get_storagestats(self):
        """
        Uses Azure's API to obtain the storage usage.
        "generic": parses every blob in the account and sums the content-length.
        """
        ############# Creating loggers ################
        flogger = logging.getLogger(__name__)
        mlogger = logging.getLogger(__name__+'memcached_logger')
        # memcached_logline = TailLogger(1)
        ###############################################

        if self.plugin_settings['storagestats.api'].lower() == 'generic':
            total_bytes = 0
            total_files = 0

            block_blob_service = BlockBlobService(account_name=self.uri['account'], account_key=self.plugin_settings['azure.key'])
            container_name = self.uri['container']
            flogger.debug("[%s]Requesting storage stats with: URN: %s API Method: %s Account: %s Container: %s" % (self.id, self.uri['url'], self.plugin_settings['storagestats.api'].lower(), self.uri['account'], self.uri['container']))
            try:
                blobs = block_blob_service.list_blobs(container_name, timeout=10)
            except azure.common.AzureMissingResourceHttpError as ERR:
                raise UGRStorageStatsErrorAzureContainerNotFound(
                    error='ContainerNotFound',
                    status_code=404,
                    debug=str(ERR),
                    container=container_name,
                    )
            except azure.common.AzureHttpError as ERR:
                raise UGRStorageStatsConnectionErrorAzureAPI(
                    error='ConnectionError',
                    status_code=400,
                    debug=str(ERR),
                    api=self.plugin_settings['storagestats.api'],
                    )
            except azure.common.AzureException as ERR:
                raise UGRStorageStatsConnectionError(
                    error='ConnectionError',
                    status_code=400,
                    debug=str(ERR),
                    )
            else:
                for blob in blobs:
                    total_bytes += blob.properties.content_length
                    total_files += 1

                self.stats['bytesused'] = total_bytes
                self.stats['quota'] = self.plugin_settings['storagestats.quota']
                self.stats['bytesfree'] = self.stats['quota'] - total_bytes
                # Not required, but is useful for reporting/accounting:
                self.stats['filecount'] = total_files

class S3StorageStats(StorageStats):
    """
    Subclass that defines methods for obtaining storage stats of S3 endpoints.
    """
    def __init__(self, *args, **kwargs):
        """
        Extend the object's validators unique to the storage type to make sure
        the storage status check can proceed.
        Extend the uri attribute with S3 specific attributes like bucket.
        """
        ############# Creating loggers ################
        flogger = logging.getLogger(__name__)
        mlogger = logging.getLogger(__name__+'memcached_logger')
        # memcached_logline = TailLogger(1)
        ###############################################
        super(S3StorageStats, self).__init__(*args, **kwargs)
        self.storageprotocol = "S3"
        self.validators.update({
            's3.alternate': {
                'default': 'false',
                'required': False,
                'valid': ['true', 'false', 'yes', 'no']
            },
            'storagestats.api': {
                'default': 'generic',
                'required': False,
                'valid': ['ceph-admin', 'generic'],
            },
            's3.priv_key': {
                'required': True,
            },
            's3.pub_key': {
                'required': True,
            },
            's3.region': {
                'default': 'us-east-1',
                'required': False,
            },
            's3.signature_ver': {
                'default': 's3v4',
                'required': False,
                'valid': ['s3', 's3v4'],
            },
        })

        # Invoke the validate_plugin_settings() method
        try:
            self.validate_plugin_settings()
        except UGRConfigFileError as ERR:
            flogger.error("[%s]%s" % (self.id, ERR.debug))
            mlogger.error("%s" % (ERR.message))
            print(ERR.debug)
            self.debug.append(ERR.debug)
            self.status = memcached_logline.contents()

        # Invoke the validate_schema() method
        self.validate_schema()

        if self.plugin_settings['s3.alternate'].lower() == 'true'\
        or self.plugin_settings['s3.alternate'].lower() == 'yes':
            self.uri['bucket'] = self.uri['path'].rpartition("/")[-1]

        else:
            self.uri['bucket'], self.uri['domain'] = self.uri['netloc'].partition('.')[::2]

    def get_storagestats(self):
        """
        Connect to the storage endpoint with the defined or generic API's
        to obtain the storage status.
        """
        ############# Creating loggers ################
        flogger = logging.getLogger(__name__)
        mlogger = logging.getLogger(__name__+'memcached_logger')
        # memcached_logline = TailLogger(1)
        ###############################################

        # Getting the storage Stats CephS3's Admin API
        if self.plugin_settings['storagestats.api'].lower() == 'ceph-admin':

            if self.plugin_settings['s3.alternate'].lower() == 'true'\
            or self.plugin_settings['s3.alternate'].lower() == 'yes':
                api_url = '{scheme}://{netloc}/admin/bucket?format=json'.format(scheme=self.uri['scheme'], netloc=self.uri['netloc'])
            else:
                api_url = '{scheme}://{domain}/admin/{bucket}?format=json'.format(scheme=self.uri['scheme'], domain=self.uri['domain'], bucket=self.uri['bucket'])

            payload = {'bucket': self.uri['bucket'], 'stats': 'True'}

            auth = AWS4Auth(
                self.plugin_settings['s3.pub_key'],
                self.plugin_settings['s3.priv_key'],
                self.plugin_settings['s3.region'],
                's3',
                )
            flogger.debug("[%s]Requesting storage stats with: URN: %s API Method: %s Payload: %s" % (self.id, api_url, self.plugin_settings['storagestats.api'].lower(), payload))
            try:
                r = requests.request(
                    method="GET",
                    url=api_url,
                    params=payload,
                    auth=auth,
                    verify=self.plugin_settings['ssl_check'],
                    timeout=5
                    )
                # Save time when data was obtained.
                self.stats['endtime'] = int(time.time())

                #Log contents of response
                flogger.debug("[%s]Endpoint reply: %s" % (self.id, r.text))

            except requests.exceptions.InvalidSchema as ERR:
                raise UGRStorageStatsConnectionErrorInvalidSchema(
                    error='InvalidSchema',
                    status_code="000",
                    schema=self.uri['scheme'],
                    debug=str(ERR),
                    )
            except requests.ConnectionError as ERR:
                raise UGRStorageStatsConnectionError(
                    error=ERR.__class__.__name__,
                    status_code="000",
                    debug=str(ERR),
                    )
            else:
                # If ceph-admin is accidentally requested for AWS, no JSON content
                # is passed, so we check for that.
                # Review this!
                try:
                    stats = r.json()
                except ValueError:
                    raise UGRStorageStatsConnectionErrorS3API(
                        error="NoContent",
                        status_code=r.status_code,
                        api=self.plugin_settings['storagestats.api'],
                        debug=r.text,
                        )

                # Make sure we get a Bucket Usage information.
                # Fails on empty (in minio) or newly created buckets.
                try:
                    stats['usage']

                except KeyError as ERR:

                    raise UGRStorageStatsErrorS3MissingBucketUsage(
                        status_code=r.status_code,
                        error=stats['Code'],
                        debug=str(stats)
                        )
                else:
                    if len(stats['usage']) != 0:
                        # If the bucket is emtpy, then just keep going
                        self.stats['bytesused'] = stats['usage']['rgw.main']['size_utilized']
                        self.stats['filecount'] = stats['usage']['rgw.main']['num_objects']

                    if self.plugin_settings['storagestats.quota'] != 'api':
                        self.stats['quota'] = self.plugin_settings['storagestats.quota']
                        self.stats['bytesfree'] = self.stats['quota'] - self.stats['bytesused']

                    else:
                        if stats['bucket_quota']['enabled'] is True:
                            self.stats['quota'] = stats['bucket_quota']['max_size']
                            self.stats['bytesfree'] = self.stats['quota'] - self.stats['bytesused']

                        elif stats['bucket_quota']['enabled'] is False:
                            self.stats['quota'] = convert_size_to_bytes("1TB")
                            self.stats['bytesfree'] = self.stats['quota'] - self.stats['bytesused']
                            raise UGRStorageStatsCephS3QuotaDisabledWarning()

                        else:
                            self.stats['quota'] = convert_size_to_bytes("1TB")
                            self.stats['bytesfree'] = self.stats['quota'] - self.stats['bytesused']
                            raise UGRStorageStatsQuotaWarning(
                                error="NoQuotaGiven",
                                status_code="000",
                                )

        # Getting the storage Stats AWS S3 API
        #elif self.plugin_settings['storagestats.api'].lower() == 'aws-cloudwatch':

        # Generic list all objects and add sizes using list-objectsv2 AWS-Boto3
        # API, should work for any compatible S3 endpoint.
        elif self.plugin_settings['storagestats.api'].lower() == 'generic':

            if self.plugin_settings['s3.alternate'].lower() == 'true'\
            or self.plugin_settings['s3.alternate'].lower() == 'yes':
                api_url = '{scheme}://{netloc}'.format(scheme=self.uri['scheme'], netloc=self.uri['netloc'])

            else:
                api_url = '{scheme}://{domain}'.format(scheme=self.uri['scheme'], domain=self.uri['domain'])

            connection = boto3.client('s3',
                                      region_name=self.plugin_settings['s3.region'],
                                      endpoint_url=api_url,
                                      aws_access_key_id=self.plugin_settings['s3.pub_key'],
                                      aws_secret_access_key=self.plugin_settings['s3.priv_key'],
                                      use_ssl=True,
                                      verify=self.plugin_settings['ssl_check'],
                                      config=Config(
                                          signature_version=self.plugin_settings['s3.signature_ver'],
                                          connect_timeout=5,
                                          retries=dict(max_attempts=0)
                                      ),
                                     )
            total_bytes = 0
            total_files = 0
            # We define the arguments for the API call. Delimiter is set to *
            # to get all keys. This is necessary for AWS to return the "NextMarker"
            # attribute necessary to iterate when there are > 1,000 objects.
            kwargs = {'Bucket': self.uri['bucket'], 'Delimiter': '*'}
            # This loop is needed to obtain all objects as the API can only
            # server 1,000 objects per request. The 'NextMarker' tells where
            # to start the next 1,000. If no 'NextMarker' is received, all
            # objects have been obtained.
            flogger.debug("[%s]Requesting storage stats with: URN: %s API Method: %s Payload: %s" % (self.id, api_url, self.plugin_settings['storagestats.api'].lower(), kwargs))
            while True:
                try:
                    response = connection.list_objects(**kwargs)

                except botoExceptions.ClientError as ERR:
                    raise UGRStorageStatsConnectionError(
                        error=ERR.__class__.__name__,
                        status_code=ERR.response['ResponseMetadata']['HTTPStatusCode'],
                        debug=str(ERR),
                        )
                except botoRequestsExceptions.InvalidSchema as ERR:
                    raise UGRStorageStatsConnectionErrorInvalidSchema(
                        error='InvalidSchema',
                        status_code="000",
                        schema=self.uri['scheme'],
                        debug=str(ERR),
                        )
                except botoRequestsExceptions.RequestException as ERR:
                    raise UGRStorageStatsConnectionError(
                        error=ERR.__class__.__name__,
                        status_code="000",
                        debug=str(ERR),
                        )
                except botoExceptions.ParamValidationError as ERR:
                    raise UGRStorageStatsConnectionError(
                        error=ERR.__class__.__name__,
                        status_code="000",
                        debug=str(ERR),
                        )
                except botoExceptions.BotoCoreError as ERR:
                    raise UGRStorageStatsConnectionError(
                        error=ERR.__class__.__name__,
                        status_code="000",
                        debug=str(ERR),
                        )

                else:
                    # This produces a lot of information, migh not be necessary.
                    flogger.debug("[%s]Endpoint reply: %s" % (self.id, response['Contents']))
                    try:
                        response['Contents']
                    except KeyError:
                        self.stats['bytesused'] = '0'
                        break
                    else:
                        for content in response['Contents']:
                            total_bytes += content['Size']
                            total_files += 1

                    try:
                        kwargs['Marker'] = response['NextMarker']
                    except KeyError:
                        break

            # Save time when data was obtained.
            self.stats['endtime'] = int(time.time())

            self.stats['bytesused'] = total_bytes

            if self.plugin_settings['storagestats.quota'] == 'api':
                self.stats['quota'] = convert_size_to_bytes("1TB")
                self.stats['filecount'] = total_files
                self.stats['bytesfree'] = self.stats['quota'] - self.stats['bytesused']
                raise UGRStorageStatsQuotaWarning(
                    error="NoQuotaGiven",
                    status_code="000",
                )

            else:
                self.stats['quota'] = self.plugin_settings['storagestats.quota']
                self.stats['filecount'] = total_files
                self.stats['bytesfree'] = self.stats['quota'] - self.stats['bytesused']

    def validate_schema(self):
        """
        Used to translate s3 into http/https since requests doesn't
        support the former schema.
        """
        ############# Creating loggers ################
        flogger = logging.getLogger(__name__)
        mlogger = logging.getLogger(__name__+'memcached_logger')
        # memcached_logline = TailLogger(1)
        ###############################################
        flogger.debug("[%s]Validating URN schema: %s" % (self.id, self.uri['scheme']))
        if self.uri['scheme'] == 's3':
            if self.plugin_settings['ssl_check']:
                flogger.debug("[%s]Using URN schema: https" % (self.id))
                self.uri['scheme'] = 'https'
            else:
                flogger.debug("[%s]Using URN schema: http" % (self.id))
                self.uri['scheme'] = 'http'
        else:
            flogger.debug("[%s]Using URN schema: %s" % (self.id, self.uri['scheme']))

    def output_StAR_xml(self, output_dir="/tmp"):
        """
        Overriding or setting fields needed for the StAR XML format.
        """
        self.star_fields['storageshare'] = self.uri['bucket']

        super(S3StorageStats, self).output_StAR_xml()


class DAVStorageStats(StorageStats):
    """
    Subclass that defines methods for obtaining storage stats of S3 endpoints.
    """
    def __init__(self, *args, **kwargs):
        """
        Extend the object's validators unique to the storage type to make sure
        the storage status check can proceed.
        """
        ############# Creating loggers ################
        flogger = logging.getLogger(__name__)
        mlogger = logging.getLogger(__name__+'memcached_logger')
        # memcached_logline = TailLogger(1)
        ###############################################
        super(DAVStorageStats, self).__init__(*args, **kwargs)
        self.storageprotocol = "DAV"
        self.validators.update({
            'cli_certificate': {
                'required': True,
            },
            'cli_private_key': {
                'required': True,
            },
            'storagestats.api': {
                'default': 'rfc4331',
                'required': False,
                'valid': ['generic', 'rfc4331'],
            },
        })

        # Invoke the validate_plugin_settings() method
        try:
            self.validate_plugin_settings()
        except UGRConfigFileError as ERR:
            flogger.error("[%s]%s" % (self.id, ERR.debug))
            mlogger.error("%s" % (ERR.message))
            print(ERR.debug)
            self.debug.append(ERR.debug)
            self.status = memcached_logline.contents()

        # Invoke the validate_schema() method
        self.validate_schema()

    def get_storagestats(self):
        """
        Connect to the storage endpoint and will try WebDAV's quota and bytesfree
        method as defined by RFC 4331 if "api" setting is selected. Or use PROPFIND
        with Depth: Infinity to scan all files and add the contentlegth.
        """
        ############# Creating loggers ################
        flogger = logging.getLogger(__name__)
        mlogger = logging.getLogger(__name__+'memcached_logger')
        # memcached_logline = TailLogger(1)
        ###############################################
        api_url = '{scheme}://{netloc}{path}'.format(scheme=self.uri['scheme'], netloc=self.uri['netloc'], path=self.uri['path'])
        if self.plugin_settings['storagestats.api'].lower() == 'generic':
            headers = {'Depth': 'infinity',}
            data = ''

        elif self.plugin_settings['storagestats.api'].lower() == 'rfc4331':
            headers = {'Depth': '0',}
            data = create_free_space_request_content()

        # flogger.debug("[%s]Requesting storage stats with:\nURN: %s\nAPI Method: %s\nHeaders: %s\nData: %s" % (self.id, api_url, self.plugin_settings['storagestats.api'].lower(), headers, data ))
        flogger.debug("[%s]Requesting storage stats with: URN: %s API Method: %s Headers: %s Data: %s" % (self.id, api_url, self.plugin_settings['storagestats.api'].lower(), headers, data))

        try:
            response = requests.request(
                method="PROPFIND",
                url=api_url,
                cert=(self.plugin_settings['cli_certificate'], self.plugin_settings['cli_private_key']),
                headers=headers,
                verify=self.plugin_settings['ssl_check'],
                data=data,
                timeout=5
            )
            # Save time when data was obtained.
            self.stats['endtime'] = int(time.time())

            #Log contents of response
            flogger.debug("[%s]Endpoint reply: %s" % (self.id, response.text))

        except requests.exceptions.InvalidSchema as ERR:
            raise UGRStorageStatsConnectionErrorInvalidSchema(
                error='InvalidSchema',
                status_code="000",
                schema=self.uri['scheme'],
                debug=str(ERR),
                )
        except requests.ConnectionError as ERR:
            raise UGRStorageStatsConnectionError(
                error=ERR.__class__.__name__,
                status_code="000",
                debug=str(ERR),
                )
        except IOError as ERR:
            #We do some regex magic to get the filepath
            certfile = str(ERR).split(":")[-1]
            certfile = certfile.replace(' ', '')
            raise UGRStorageStatsConnectionErrorDAVCertPath(
                error="ClientCertError",
                status_code="000",
                certfile=certfile,
                debug=str(ERR),
                )

        else:
            # Check that we did not get an erorr code:
            if response.status_code < 400:
                if self.plugin_settings['storagestats.api'].lower() == 'generic':
                    self.stats['bytesused'], self.stats['filecount'] = add_xml_getcontentlength(response.content)
                    self.stats['quota'] = self.plugin_settings['storagestats.quota']
                    self.stats['bytesfree'] = self.stats['quota'] - self.stats['bytesused']

                elif self.plugin_settings['storagestats.api'].lower() == 'rfc4331':
                    tree = etree.fromstring(response.content)
                    try:
                        node = tree.find('.//{DAV:}quota-available-bytes').text
                        if node is not None:
                            pass
                        else:
                            raise UGRStorageStatsErrorDAVQuotaMethod(
                                error="UnsupportedMethod"
                                )
                    except UGRStorageStatsError as ERR:
                        flogger.error("[%s]%s" % (self.id, ERR.debug))
                        mlogger.error("%s" % (ERR.message))
                        self.stats['bytesused'] = -1
                        self.stats['bytesfree'] = -1
                        self.stats['quota'] = -1
                        self.debug.append(ERR.debug)
                        self.status = memcached_logline.contents()

                    else:
                        self.stats['bytesused'] = int(tree.find('.//{DAV:}quota-used-bytes').text)
                        self.stats['bytesfree'] = int(tree.find('.//{DAV:}quota-available-bytes').text)
                        if self.plugin_settings['storagestats.quota'] == 'api':
                            # If quota-available-bytes is reported as '0' is because no quota is
                            # provided, so we use the one from the config file or default.
                            if self.stats['bytesfree'] != 0:
                                self.stats['quota'] = self.stats['bytesused'] + self.stats['bytesfree']
                        else:
                            self.stats['quota'] = self.plugin_settings['storagestats.quota']
            #        except TypeError:
            #            raise MethodNotSupported(name='free', server=hostname)
            #        except etree.XMLSyntaxError:
            #            return str()
            else:
                raise UGRStorageStatsConnectionError(
                    error='ConnectionError',
                    status_code=response.status_code,
                    debug=response.text,
                )

    def validate_schema(self):
        """
        Used to translate dav/davs into http/https since requests doesn't
        support the former schema.
        """
        ############# Creating loggers ################
        flogger = logging.getLogger(__name__)
        mlogger = logging.getLogger(__name__+'memcached_logger')
        # memcached_logline = TailLogger(1)
        ###############################################
        schema_translator = {
            'dav': 'http',
            'davs': 'https',
        }

        flogger.debug("[%s]Validating URN schema: %s" % (self.id, self.uri['scheme']))
        if self.uri['scheme'] in schema_translator:
            flogger.debug("[%s]Using URN schema: %s" % (self.id, schema_translator[self.uri['scheme']]))
            self.uri['scheme'] = schema_translator[self.uri['scheme']]
        else:
            flogger.debug("[%s]Using URN schema: %s" % (self.id, self.uri['scheme']))

###############
## Functions ##
###############

def get_config(config_dir="/etc/ugr/conf.d/"):
    """
    Function that returns a dictionary in which every key represents a
    storage endpoint defined in the ugr configuration files. These files will
    be any *.conf file defined under the config_dir variable.
    The default directory is "/etc/ugr/conf.d/"
    All the glb.locplugin settings defined for each are stored as dictionary keys under
    each parent SE key, and the locplugin as keys for the dictionary "plugin_settings" under
    each parent SE key.
    """
    ############# Creating loggers ################
    flogger = logging.getLogger(__name__)
    mlogger = logging.getLogger(__name__+'memcached_logger')
    # memcached_logline = TailLogger(1)
    ###############################################
    endpoints = {}
    global_settings = {}
    os.chdir(config_dir)
    for config_file in sorted(glob.glob("*.conf")):
        flogger.info("Reading file '%s'" % (os.path.realpath(config_file)))
        with open(config_file, "r") as f:
            for line in f:
                line = line.strip()
                if not line.startswith("#"):

                    if "glb.locplugin[]" in line:
                        _plugin, _id, _concurrency, _url = line.split()[1::]
                        endpoints.setdefault(_id, {})
                        endpoints[_id].update({'id':_id.strip()})
                        endpoints[_id].update({'url':_url.strip()})
                        endpoints[_id].update({'plugin':_plugin.split("/")[-1]})
                        flogger.info("Found endpoint '%s' using plugin '%s'. Reading configuration." % (endpoints[_id]['id'], endpoints[_id]['plugin']))

                    elif "locplugin" in line:
                        key, value = line.partition(":")[::2]
                        # Match an _id in key
                        try:
                            if '*' in key:
                            # Add any global settings to its own key.
                                _setting = key.split('*'+'.')[-1]
                                global_settings.update({_setting:value.strip()})
                                flogger.info("Found global setting '%s': %s." %(key, value))
                            elif _id in key:
                                _setting = key.split(_id+'.')[-1]
                                endpoints.setdefault(_id, {})
                                endpoints[_id].setdefault('plugin_settings', {})
                                endpoints[_id]['plugin_settings'].update({_setting:value.strip()})
                            else:
                                raise UGRConfigFileErrorIDMismatch(
                                    error="SettingIDMismatch",
                                    line=line.split(":")[0],
                                    )
                        except UGRConfigFileError as ERR:
                            flogger.error("[%s]%s" % (self.id, ERR.debug))
                            mlogger.error("%s" % (ERR.message))
                            print(ERR.debug)
                            sys.exit(1)
                            # self.debug.append(ERR.debug)
                            # self.status = memcached_logline.contents()
                    else:
                        # Ignore any other lines
                        #print( "I don't know what to do with %s", line)
                        pass
    # If any global settings were found, apply them to any endpoint missing
    # that particular setting. Endpoint specific settings supersede global ones.
    for setting, value in global_settings.items():
        for endpoint in endpoints:
            if setting not in endpoints[endpoint]['plugin_settings']:
                endpoints[endpoint]['plugin_settings'].update({setting:value})
                flogger.debug("[%s]Applying global setting '%s': %s" % (endpoints[endpoint]['id'], setting, value))

    return endpoints

def factory(plugin):
    """
    Return object class to use based on the plugin specified in the UGR's
    configuration files.
    """
    ############# Creating loggers ################
    flogger = logging.getLogger(__name__)
    mlogger = logging.getLogger(__name__+'memcached_logger')
    # memcached_logline = TailLogger(1)
    ###############################################
    plugin_dict = {
        'libugrlocplugin_dav.so': DAVStorageStats,
        'libugrlocplugin_http.so': DAVStorageStats,
        'libugrlocplugin_s3.so': S3StorageStats,
        'libugrlocplugin_azure.so': AzureStorageStats,
        #'libugrlocplugin_davrucio.so': RucioStorageStats,
        #'libugrlocplugin_dmliteclient.so': DMLiteStorageStats,
    }
    if plugin in plugin_dict:
        return plugin_dict.get(plugin)
    else:
        raise UGRUnsupportedPluginError(
            error="UnsupportedPlugin",
            plugin=plugin,
            )

def get_connectionstats(endpoints, memcached_ip='127.0.0.1', memcached_port='11211'):
    """
    Return object class to use based on the plugin specified in the UGR's
    configuration files.
    """
    ############# Creating loggers ################
    flogger = logging.getLogger(__name__)
    mlogger = logging.getLogger(__name__+'memcached_logger')
    # memcached_logline = TailLogger(1)
    ###############################################
    # Setup connection to a memcache instance
    memcached_srv = options.memcached_ip + ':' + options.memcached_port
    mc = memcache.Client([memcached_srv])
    try:
        # Obtain the latest index number used by UGR and transform to str if needed.
        # Different versions of memcache module return bytes.
        idx = mc.get('Ugrpluginstats_idx')
        if idx is None:
            raise UGRMemcachedConnectionError(
                status_code="400",
                error="MemcachedConnectionError",
            )

        if isinstance(idx, bytes):
            idx = str(idx, 'utf-8')

        # Obtain the latest status uploaded by UGR and transform to str if needed.
        # Different versions of memcache module return bytes.
        connection_stats = mc.get('Ugrpluginstats_' + idx)
        if connection_stats is None:
            raise UGRMemcachedIndexError(
                status_code="400",
                error="MemcachedConnectionError",
            )

        # Check if we actually got information
    except UGRMemcachedIndexError as ERR:
        flogger.error("Memcached server %s did not return data. %s" % (memcached_srv, ERR.debug))
    else:
        if isinstance(connection_stats, bytes):
            connection_stats = str(connection_stats, 'utf-8')

        # Remove the \x00 character.
        connection_stats = connection_stats.rsplit('\x00', 1)[0]

        # Split the stats per '&&' i.e. per storage endpoint.
        connection_stats = connection_stats.rsplit('&&')

        # For each endpoint then, we are going to obtain the individual stats from UGR
        # and use the endpoint's ID to also obtain from memcache the storage stats (if any)
        # and concatenate them (separated by '%%') together. Once this has been done for
        # each endpoint, we concatenate all endpoints together onto one string
        # (separated by '&&').
        endpoints_c_stats = {}
        for element in connection_stats:
            endpoint, stats = element.split("%%", 1)
            status = stats.split("%%")[2]
            endpoints_c_stats[endpoint] = status

        for endpoint in endpoints:
            if endpoint.id in endpoints_c_stats:
                if endpoints_c_stats[endpoint.id] is '2':
                    endpoint.stats['check'] = 0

def get_endpoints(config_dir="/etc/ugr/conf.d/"):
    """
    Returns list of storage endpoint objects whose class represents each storage
    endpoint configured in UGR's configuration files.
    """
    ############# Creating loggers ################
    flogger = logging.getLogger(__name__)
    mlogger = logging.getLogger(__name__+'memcached_logger')
    # memcached_logline = TailLogger(1)
    ###############################################
    storage_objects = []
    flogger.info("Looking for storage endpoint configuration files in '%s'" % (config_dir))
    endpoints = get_config(config_dir)
    for endpoint in endpoints:
        flogger.debug("[%s]Requesting object class" % (endpoints[endpoint]['id']))
        try:
            ep = factory(endpoints[endpoint]['plugin'])(endpoints[endpoint])
            flogger.debug("[%s]Object class returned: %s" % (endpoints[endpoint]['id'], type(ep)))
            flogger.debug("[%s]Object.plugin: %s" % (endpoints[endpoint]['id'], endpoints[endpoint]['plugin']))
            flogger.debug("[%s]Object.plugin_settings: %s" % (endpoints[endpoint]['id'], endpoints[endpoint]['plugin_settings']))
        except UGRUnsupportedPluginError as ERR:
            flogger.error("[%s]%s" % (endpoints[endpoint]['id'], ERR.debug))
            mlogger.error("%s" % (ERR.message))
            ep = StorageStats(endpoints[endpoint])
            ep.debug.append(ERR.debug)
            ep.status = memcached_logline.contents()

        storage_objects.append(ep)

    return storage_objects

def create_free_space_request_content():
    """
    Creates an XML for requesting of free space on remote WebDAV server.

    :return: the XML string of request content.
    """
    ############# Creating loggers ################
    flogger = logging.getLogger(__name__)
    mlogger = logging.getLogger(__name__+'memcached_logger')
    # memcached_logline = TailLogger(1)
    ###############################################
    root = etree.Element("propfind", xmlns="DAV:")
    prop = etree.SubElement(root, "prop")
    etree.SubElement(prop, "quota-available-bytes")
    etree.SubElement(prop, "quota-used-bytes")
    tree = etree.ElementTree(root)
    buff = BytesIO()
    tree.write(buff, xml_declaration=True, encoding='UTF-8')
    return buff.getvalue()

def add_xml_getcontentlength(content):
    """
    Iterates and sums through all the "contentlegth sub-elements" returing the
    total byte count.
    """
    ############# Creating loggers ################
    flogger = logging.getLogger(__name__)
    mlogger = logging.getLogger(__name__+'memcached_logger')
    # memcached_logline = TailLogger(1)
    ###############################################
    xml = etree.fromstring(content)
    bytesused = 0
    filescount = 0
    for tags in xml.iter('{DAV:}getcontentlength'):
        if isinstance(tags.text, str):
            bytesused += int(tags.text)
            filescount += 1
    return (bytesused, filescount)

def convert_size_to_bytes(size):
    """
    Converts given sizse into bytes.
    """
    ############# Creating loggers ################
    flogger = logging.getLogger(__name__)
    mlogger = logging.getLogger(__name__+'memcached_logger')
    # memcached_logline = TailLogger(1)
    ###############################################
    multipliers = {
        'kib': 1024,
        'mib': 1024**2,
        'gib': 1024**3,
        'tib': 1024**4,
        'pib': 1024**5,
        'kb': 1000,
        'mb': 1000**2,
        'gb': 1000**3,
        'tb': 1000**4,
        'pb': 1000**5,
    }

    for suffix in multipliers:
        if size.lower().endswith(suffix):
            return int(size[0:-len(suffix)]) * multipliers[suffix]

    else:
        if size.lower().endswith('b'):
            return int(size[0:-1])

    try:
        return int(size)
    except ValueError: # for example "1024x"
        print('Malformed input for setting: "storagestats.quota"')
        exit()

def output_StAR_xml(endpoints, output_dir="/tmp"):
    """
    Create a single StAR XML file for all endpoints passed to this function.
    """
    ############# Creating loggers ################
    flogger = logging.getLogger(__name__)
    mlogger = logging.getLogger(__name__+'memcached_logger')
    # memcached_logline = TailLogger(1)
    ###############################################
    SR_namespace = "http://eu-emi.eu/namespaces/2011/02/storagerecord"
    SR = "{%s}" % SR_namespace
    NSMAP = {"sr": SR_namespace}
    xmlroot = etree.Element(SR+"StorageUsageRecords", nsmap=NSMAP)

    for endpoint in endpoints:
        data = endpoint.create_StAR_xml()
        root = data.getroottree().getroot()
        sub_element = copy.deepcopy(root[0])
        xmlroot.append(sub_element)

    xml_output = etree.tostring(xmlroot, pretty_print=True, encoding='unicode')
    filename = output_dir + '/' + 'dynafed_storagestats' + '.xml'
    with open(filename, 'w') as output:
        output.write(xml_output)
        output.close()

def output_json(endpoints, output_dir="/tmp"):
    """
    Create a single json file for all endpoints passed to this function.
    """
    ############# Creating loggers ################
    flogger = logging.getLogger(__name__)
    mlogger = logging.getLogger(__name__+'memcached_logger')
    # memcached_logline = TailLogger(1)
    ###############################################

    #Create the json structure in python terms
    dynafed_usedsize = 0
    dynafed_totalsize = 0
    skeleton = {}
    storageservice = {}
    storageendpoints = []

    for endpoint in endpoints:
        dynafed_usedsize += endpoint.stats['bytesused']
        dynafed_totalsize += endpoint.stats['quota']
        storageendpoint = {
            "name": endpoint.id,
            # "id": 'tbd',
            "endpointurl": endpoint.uri['url'],
            "interfacetype": endpoint.storageprotocol,
            "timestamp": endpoint.stats['starttime'],
            "totalsize": endpoint.stats['quota'],
            "usedsize": endpoint.stats['bytesused'],
            "numberoffiles": endpoint.stats['filecount'],
            "path": endpoint.plugin_settings['xlatepfx'].split()[0]
        }
        storageendpoints.append(storageendpoint)

    storageservice = {
        'name': os.uname()[1],
        # 'id': 'tbd',
        # 'servicetype': 'tbd',
        'implementation': 'dynafed',
        # 'implementationversion': 'tbd',
        'latesupdate': int(time.time()),
        "totalsize": dynafed_totalsize,
        "usedsize": dynafed_usedsize,
        'storageendpoints': storageendpoints,
        }
    skeleton = {"storageservice": storageservice}

    filename = output_dir + '/' + 'dynafed_storagestats' + '.json'
    with open(filename, 'w') as output:
        output.write(json.dumps(skeleton, indent=4))
        output.close()

def output_plain(endpoints, output_dir="/tmp"):
    """
    Create a single txt file for all endpoints passed to this function.
    """
    ############# Creating loggers ################
    flogger = logging.getLogger(__name__)
    mlogger = logging.getLogger(__name__+'memcached_logger')
    # memcached_logline = TailLogger(1)
    ###############################################

    # Initialize total tally
    dynafed_usedsize = 0
    dynafed_totalsize = 0

    # Open file handle to write to
    filename = output_dir + '/' + 'dynafed_storagestats' + '.txt'
    with open(filename, 'w') as output:
        output.write("ID URL MountPoint Protocol Timestamp Quota BytesUsed BytesFree FileCount\n")

        for endpoint in endpoints:
            dynafed_usedsize += endpoint.stats['bytesused']
            dynafed_totalsize += endpoint.stats['quota']
            output.write("%s %s %s %s %d %d %d %d %d\n" % (
                endpoint.id,
                endpoint.uri['url'],
                endpoint.plugin_settings['xlatepfx'].split()[0],
                endpoint.storageprotocol,
                endpoint.stats['starttime'],
                endpoint.stats['quota'],
                endpoint.stats['bytesused'],
                endpoint.stats['bytesfree'],
                endpoint.stats['filecount'],
                )
            )
    output.close()

def setup_logger(logfile="/tmp/dynafed_storagestats.log", loglevel="WARNING"):
    """
    Setup the loggers to be used throughout the script. We need at least two,
    one to log onto a logfile and a second with the TailLogger class defined
    above to log onto attribute StorageStats.status which will be logged onto
    memcached.
    """
    ## To capture warnings emitted by modules.
    logging.captureWarnings(True)
    ## create file logger
    flogger = logging.getLogger(__name__)
    num_loglevel = getattr(logging, loglevel.upper())
    flogger.setLevel(num_loglevel)
    # Set file logger format
    log_format_file = logging.Formatter('%(asctime)s - [%(levelname)s]%(message)s')
    # Create file handler and set level from cli or default to settings.log
    log_handler_file = logging.FileHandler(logfile, mode='a')
    log_handler_file.setFormatter(log_format_file)
    # Add handlers
    flogger.addHandler(log_handler_file)

    ## create memcached logger
    # Create TailLogger
    memcached_logline = TailLogger(1) #We just want one line at a time.
    mlogger = logging.getLogger(__name__+'memcached_logger')
    mlogger.setLevel(logging.WARNING)
    # Set memcached logger format
    log_format_memcached = logging.Formatter('[%(levelname)s]%(message)s')

    log_handler_memcached = memcached_logline.log_handler
    log_handler_memcached.setFormatter(log_format_memcached)
    # Add handlers
    mlogger.addHandler(log_handler_memcached)

    return flogger, mlogger, memcached_logline

def get_storagestats(endpoint, options):
    """
    Create a single StAR XML file for all endpoints passed to this function.
    """
    ############# Creating loggers ################
    flogger = logging.getLogger(__name__)
    mlogger = logging.getLogger(__name__+'memcached_logger')
    # memcached_logline = TailLogger(1)
    ###############################################
    flogger.info("[%s] Contacting endpoint." % (endpoint.id))
    try:
        endpoint.get_storagestats()
    except UGRStorageStatsWarning as WARN:
        flogger.warning("[%s]%s" % (endpoint.id, WARN.debug))
        mlogger.warning("%s" % (WARN.message))
        endpoint.debug.append(WARN.debug)
        endpoint.status = memcached_logline.contents()
    except UGRStorageStatsError as ERR:
        flogger.error("[%s]%s" % (endpoint.id, ERR.debug))
        mlogger.error("%s" % (ERR.message))
        endpoint.debug.append(ERR.debug)
        endpoint.status = memcached_logline.contents()

    # finally: # Here add code to tadd the logs/debug attributes.

    # Upload Storagestats into memcached.
    if options.output_memcached:
        endpoint.upload_to_memcached(options.memcached_ip, options.memcached_port)

    # Print Storagestats to the standard output.
    if options.output_stdout:
        endpoint.output_to_stdout(options)
#############
# Self-Test #
#############

if __name__ == '__main__':

    # Setup loggers
    flogger, mlogger, memcached_logline = setup_logger(
        logfile=options.logfile,
        loglevel=options.loglevel,
        )

    # Create list of StorageStats objects, one for each configured endpoint.
    endpoints = get_endpoints(options.configs_directory)

<<<<<<< HEAD
    # Process each endpoint using multithreading.
    ## This tuple is necessary for the starmap function to send multiple
    ## arguments to the get_storagestats function.
    endpoints_tuple = [(endpoint, options) for endpoint in endpoints]
    ## Number of threads to use.
    pool = ThreadPool(4)
    pool.starmap(get_storagestats, endpoints_tuple)
=======
    # Flag endpoints that have been detected offline by Dynafed.
    get_connectionstats(endpoints)

    # Call get_storagestats method for each endpoint to obtain Storage Stats.
    for endpoint in endpoints:
        if endpoint.stats['check'] is 0:
            flogger.info("[%s] Endpoint Offline. Bypassing stats check." % (endpoint.id))
        elif endpoint.stats['check'] is 1:
            flogger.info("[%s] Contacting endpoint." % (endpoint.id))
            try:
                endpoint.get_storagestats()
            except UGRStorageStatsWarning as WARN:
                flogger.warning("[%s]%s" % (endpoint.id, WARN.debug))
                mlogger.warning("%s" % (WARN.message))
                endpoint.debug.append(WARN.debug)
                endpoint.status = memcached_logline.contents()
            except UGRStorageStatsError as ERR:
                flogger.error("[%s]%s" % (endpoint.id, ERR.debug))
                mlogger.error("%s" % (ERR.message))
                endpoint.debug.append(ERR.debug)
                endpoint.status = memcached_logline.contents()

        # finally: # Here add code to tadd the logs/debug attributes.

        # Upload Storagestats into memcached.
        if options.output_memcached:
            endpoint.upload_to_memcached(options.memcached_ip, options.memcached_port)

        # Print Storagestats to the standard output.
        if options.output_stdout:
            endpoint.output_to_stdout(options)
>>>>>>> df9812ec

    # Create StAR Storagestats XML files for each endpoint.
    if options.output_xml:
        output_StAR_xml(endpoints, options.output_dir)

    # Create json file with storagestats
    if options.output_json:
        output_json(endpoints, options.output_dir)

    # Create txt file with storagestats
    if options.output_plain:
        output_plain(endpoints, options.output_dir)<|MERGE_RESOLUTION|>--- conflicted
+++ resolved
@@ -1916,7 +1916,9 @@
     # Create list of StorageStats objects, one for each configured endpoint.
     endpoints = get_endpoints(options.configs_directory)
 
-<<<<<<< HEAD
+    # Flag endpoints that have been detected offline by Dynafed.
+    get_connectionstats(endpoints)
+
     # Process each endpoint using multithreading.
     ## This tuple is necessary for the starmap function to send multiple
     ## arguments to the get_storagestats function.
@@ -1924,39 +1926,6 @@
     ## Number of threads to use.
     pool = ThreadPool(4)
     pool.starmap(get_storagestats, endpoints_tuple)
-=======
-    # Flag endpoints that have been detected offline by Dynafed.
-    get_connectionstats(endpoints)
-
-    # Call get_storagestats method for each endpoint to obtain Storage Stats.
-    for endpoint in endpoints:
-        if endpoint.stats['check'] is 0:
-            flogger.info("[%s] Endpoint Offline. Bypassing stats check." % (endpoint.id))
-        elif endpoint.stats['check'] is 1:
-            flogger.info("[%s] Contacting endpoint." % (endpoint.id))
-            try:
-                endpoint.get_storagestats()
-            except UGRStorageStatsWarning as WARN:
-                flogger.warning("[%s]%s" % (endpoint.id, WARN.debug))
-                mlogger.warning("%s" % (WARN.message))
-                endpoint.debug.append(WARN.debug)
-                endpoint.status = memcached_logline.contents()
-            except UGRStorageStatsError as ERR:
-                flogger.error("[%s]%s" % (endpoint.id, ERR.debug))
-                mlogger.error("%s" % (ERR.message))
-                endpoint.debug.append(ERR.debug)
-                endpoint.status = memcached_logline.contents()
-
-        # finally: # Here add code to tadd the logs/debug attributes.
-
-        # Upload Storagestats into memcached.
-        if options.output_memcached:
-            endpoint.upload_to_memcached(options.memcached_ip, options.memcached_port)
-
-        # Print Storagestats to the standard output.
-        if options.output_stdout:
-            endpoint.output_to_stdout(options)
->>>>>>> df9812ec
 
     # Create StAR Storagestats XML files for each endpoint.
     if options.output_xml:
