"""Functions to deal with the formatting and handling data to output."""

import os
import logging

import dynafed_storagestats.exceptions
from dynafed_storagestats import bdii
from dynafed_storagestats import memcache
from dynafed_storagestats import json
from dynafed_storagestats import xml

#############
# Functions #
#############

<<<<<<< HEAD
def to_ldif(storage_endpoints, filename, path):
    """Call helper functions to create an LDIF file with site information.

    Arguments:
    storage_endpoints -- list of dynafed_storagestats StorageEndpoint objects.
    filename -- Name of the file. If not provided
    path -- Path to write the file to file to.

    """
    ############# Creating loggers ################

    ###############################################
    _hostname = os.uname()[1]
    bdii.format_bdii(storage_endpoints, _hostname)
=======
>>>>>>> 393f0bff

def to_json(storage_endpoints, filename, path):
    """Call helper functions to create a JSON file with storage stats.

    Arguments:
    storage_endpoints -- list of dynafed_storagestats StorageEndpoint objects.
    filename -- Name of the JSON file.
    path -- Path to write the JSON file to.

    """

    _hostname = os.uname()[1]

    # Add if statement in the future if there are more JSON formats to call.

    _json_file = json.format_wlcg(
        storage_endpoints,
        _hostname,
    )

    # Create output path
    _filepath = path + '/' + filename

    with open(_filepath, 'w') as output:
        output.write(_json_file)
        output.close()


def to_memcached(storage_share, memcached_ip='127.0.0.1', memcached_port='11211', ttl_multiplier=10):
    """Upload the StorageShare storage stats to a memcached instance.

    Arguments:
    storage_share  -- dynafed_storagestats StorageShare object.
    memcached_ip   -- memcached instance IP.
    memcahced_port -- memcached instance Port.
    ttl_multiplier -- multiplier to calculate memcache data ttl.

    Memcache output is a string of the following variables concatenated by '%%':
    storage_share.id
    storage_share.storageprotocol
    storage_share.stats['bytesused']
    storage_share.stats['bytesfree']
    storage_share.stats['quota']
    storage_share.stats['starttime']

    """
    # Creating logger
    _logger = logging.getLogger(__name__)

    _memcached_index = "Ugrstoragestats_" + storage_share.id

    # Calculate how long to store data in memcached as a multiple of the check
    # frequency. However the minimum us set to 1 hour.
    _memcached_ttl = int(storage_share.plugin_settings['storagestats.frequency']) * ttl_multiplier
    if _memcached_ttl < 3600:
        _memcached_ttl = 3600

    # Join stats to create the string to upload.
    _storagestats = '%%'.join([
        storage_share.id,
        storage_share.storageprotocol,
        str(storage_share.stats['starttime']),
        str(storage_share.stats['quota']),
        str(storage_share.stats['bytesused']),
        str(storage_share.stats['bytesfree']),
        storage_share.status,
    ])

    _logger.info(
        "[%s]Uploading stats to memcached server: %s",
        storage_share.id,
        memcached_ip + ':' + memcached_port
    )
    _logger.debug(
        "[%s]Using memcached index: %s",
        storage_share.id,
        _memcached_index
    )
    _logger.debug(
        "[%s]String uploading to memcached: %s",
        storage_share.id,
        _storagestats
    )
    _logger.debug(
        "[%s]Time to live for memcached data: %s",
        storage_share.id,
        _memcached_ttl
    )

    memcache.set(
        _memcached_index,
        _storagestats,
        memcached_ip,
        memcached_port,
        _memcached_ttl
    )


def to_plaintext(storage_endpoints, filename, path):
    """Create a single TXT file for all storage_shares passed to this function.

    Arguments:
    storage_endpoints -- list of dynafed_storagestats StorageEndpoint objects.
    filename -- Name of the TXT file.
    path -- Path to write the TXT file to.

    """

    # Initialize total tally
    _dynafed_usedsize = 0
    _dynafed_totalsize = 0

    # Create output path
    _filepath = path + '/' + filename

    # Open file handle to write to
    with open(_filepath, 'w') as output:
        output.write("ID URL MountPoint Protocol Timestamp Quota BytesUsed BytesFree FileCount\n")

        for _storage_endpoint in storage_endpoints:
            for _storage_share in _storage_endpoint.storage_shares:
                _dynafed_usedsize += _storage_share.stats['bytesused']
                _dynafed_totalsize += _storage_share.stats['quota']
                output.write(
                    "%s %s %s %s %d %d %d %d %d\n" % (
                        _storage_share.id,
                        _storage_share.uri['url'],
                        _storage_share.plugin_settings['xlatepfx'].split()[0],
                        _storage_share.storageprotocol,
                        _storage_share.stats['starttime'],
                        _storage_share.stats['quota'],
                        _storage_share.stats['bytesused'],
                        _storage_share.stats['bytesfree'],
                        _storage_share.stats['filecount'],
                    )
                )

    output.close()


def to_xml(storage_endpoints, filename, path):
    """Call helper functions to create a XML file with storage stats.

    Arguments:
    storage_endpoints -- list of dynafed_storagestats StorageEndpoint objects.
    filename -- Name of the XML file.
    path -- Path to write the XML file to.

    """

    # Create output path
    _filepath = path + '/' + filename

    _xml_file = xml.format_StAR(storage_endpoints)

    with open(_filepath, 'w') as output:
        output.write(_xml_file)
        output.close()


def to_stdout(storage_endpoints, args):
    """Print to stdout the storage stats information including memcache indices.

    Does this for each StorageShare belonging to each StorageEndpoint in the
    storage_endpoints list, including the last warning/error. Connects to a
    memcached instance and tries to obtain the storage stats from the index
    belonging to the storage_share's.

    Arguments:
    storage_endpoints -- list of dynafed_storagestats StorageEndpoint objects.
    args -- argparse object.

    Argument flags
    args.debug -- full warning/error information from the exceptions.
    args.memcached_ip -- memcached instance IP.
    args.memcached_port -- memcached instance Port.

    """
    for _storage_endpoint in storage_endpoints:
        for _storage_share in _storage_endpoint.storage_shares:
            _memcached_index = "Ugrstoragestats_" + _storage_share.id

            try:
                _memcached_contents = memcache.get(
                    _memcached_index,
                    args.memcached_ip,
                    args.memcached_port
                )

            except dynafed_storagestats.exceptions.MemcachedIndexError as ERR:
                _memcached_contents = 'No content found or error connecting to memcached service.'
                _storage_share.debug.append("[ERROR]" + ERR.debug)

            print('\n#####', _storage_share.id, '#####'
                  '\n{0:12}{1}'.format('URL:', _storage_share.uri['url']),
                  '\n{0:12}{1}'.format('Protocol:', _storage_share.storageprotocol),
                  '\n{0:12}{1}'.format('Time:', _storage_share.stats['starttime']),
                  '\n{0:12}{1}'.format('Quota:', _storage_share.stats['quota']),
                  '\n{0:12}{1}'.format('Bytes Used:', _storage_share.stats['bytesused']),
                  '\n{0:12}{1}'.format('Bytes Free:', _storage_share.stats['bytesfree']),
                  '\n{0:12}{1}'.format('FileCount:', _storage_share.stats['filecount']),
                  '\n{0:12}{1}'.format('Status:', _storage_share.status),
                  )

            print('\nMemcached:',
                  '\n{0:12}{1}'.format('Index:', _memcached_index),
                  '\n{0:12}{1}'.format('Contents:', _memcached_contents),
                  )

            if args.debug:
                print('\nDebug:')
                for _error in _storage_share.debug:
                    print('{0:12}{1}'.format(' ', _error))<|MERGE_RESOLUTION|>--- conflicted
+++ resolved
@@ -13,7 +13,6 @@
 # Functions #
 #############
 
-<<<<<<< HEAD
 def to_ldif(storage_endpoints, filename, path):
     """Call helper functions to create an LDIF file with site information.
 
@@ -28,8 +27,6 @@
     ###############################################
     _hostname = os.uname()[1]
     bdii.format_bdii(storage_endpoints, _hostname)
-=======
->>>>>>> 393f0bff
 
 def to_json(storage_endpoints, filename, path):
     """Call helper functions to create a JSON file with storage stats.
