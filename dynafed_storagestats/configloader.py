"""Functions to deal with reading the configuration files from UGR."""

import logging
import glob
import os
import sys

from dynafed_storagestats.azure import base as azure
from dynafed_storagestats.base import StorageShare, StorageEndpoint
from dynafed_storagestats.dav import base as dav
from dynafed_storagestats.s3 import base as s3
import dynafed_storagestats.exceptions

#############
# Functions #
#############

def factory(plugin):
    """Return StorageShare sub-class based on the plugin set in UGR's config.

    Arguments:
    plugin -- string to compare against _plugin_dict keys.

    Returns:
    StorageShare sub-class object.

    """
    _plugin_dict = {
        'libugrlocplugin_dav.so': dav.DAVStorageShare,
        'libugrlocplugin_http.so': dav.DAVStorageShare,
        'libugrlocplugin_s3.so': s3.S3StorageShare,
        'libugrlocplugin_azure.so': azure.AzureStorageShare,
        #'libugrlocplugin_davrucio.so': RucioStorageShare,
        #'libugrlocplugin_dmliteclient.so': DMLiteStorageShare,
    }

    if plugin in _plugin_dict:
        return _plugin_dict.get(plugin)

    else:
        raise dynafed_storagestats.exceptions.UnsupportedPluginError(
            error="UnsupportedPlugin",
            plugin=plugin,
        )


def get_conf_files(config_path):
    """Return list of all files "*.conf" found at the path(s) given.

    By default adds UGR's 'main' config file /etc/ugr/ugr.conf if it is found
    as some global settings might be found there.

    Arguments:
    config_path -- list of paths, could be to a file(s) or directory(s).

    Returns:
    List of strings, each being the path to a single file.

    """
    ############# Creating loggers ################
    _logger = logging.getLogger(__name__)
    ###############################################

    _config_files = []

    # We add UGR's main configuration file if it exists, logs Warning if not.
    if os.path.isfile("/etc/ugr/ugr.conf"):
        _config_files.append("/etc/ugr/ugr.conf")

    else:
        _logger.warning(
            "UGR's '/etc/ugr/ugr.conf' file not found, will be skipped. " \
            "This is normal if script is run on a host that does not run " \
            "Dynafed."
        )

    # We add any other files in the path(s) defined by cli.
    for _element in config_path:
        if os.path.isdir(_element):
            _config_files = _config_files + sorted(glob.glob(_element + "/" + "*.conf"))

        elif os.path.isfile(_element):
            _config_files.append(_element)

        else:
            _logger.error(
                'Element "%s" provided is an invalid directory or file name ' \
                'and will be ignored.',
                _element
            )

    if not _config_files:
        raise dynafed_storagestats.exceptions.ConfigFileErrorNoConfigFilesFound(
            config_path=config_path,
        )

    return _config_files


<<<<<<< HEAD
def get_storage_endpoints(storage_share_objects, storage_shares_mask=['all']):
=======
def get_storage_endpoints(storage_share_objects):
>>>>>>> a51e7927
    """Return list of StorageEndpoint objects from a list of StorageShares.

    Gets a list of StorageShare objects, usually obtained from running
    'get_storage_share_objects()'. Checks for unique URL's in them and creates
    a StorageEndpoint object for each. Then appends each StorageShare that share
    the same URL.

    Arguments:
    storage_share_objects -- list of dyanfed_storagestats StorageShare objects
    storage_shares_mask -- Name of StorageShare to use. Use "True" for all.

    Returns:
    List of dynafed_storagestats StorageEnpoint objects.

    """
    ############# Creating loggers ################
    _logger = logging.getLogger(__name__)
    ###############################################

    _storage_endpoints = []
    _urls_dict = {}

    # Populate _urls_dict using storage_share_objects URL's as the keys
    # and each StorageShare as a list under these keys.

    for _storage_share_object in storage_share_objects:
        _urls_dict.setdefault(_storage_share_object.uri['url'], [])
        _urls_dict[_storage_share_object.uri['url']].append(_storage_share_object)

    if _urls_dict:
        _logger.debug(
            "Dictionary of URL's and associated StorageShares: %s",
            _urls_dict
        )
    else:
        _logger.critical("No StorageShares to check found in configuration file(s).")
        print("[CRITICAL]No StorageShares to check found in configuration file(s).")
        sys.exit(1)

    # Generate a StorageEnpoint object from the URL and attach any StorageShares
    # that share this URL.
    for _url in _urls_dict:
        _storage_endpoint = StorageEndpoint(_url)

        for _storage_share in _urls_dict[_url]:
            _storage_endpoint.add_storage_share(_storage_share)

        _storage_endpoints.append(_storage_endpoint)

    return _storage_endpoints


def get_storage_shares(config_path, storage_shares_mask=[]):
    """Return list of StorageShare objects from UGR's configuration files.

    Arguments:
    config_path -- list of paths, could be to a file(s) or directory(s).

    Returns:
    Output of get_storage_share_objects(). (A list of StorageShare objects)

    """
    ############# Creating loggers ################
    _logger = logging.getLogger(__name__)
    ###############################################

    # If no config_path specified set it to UGR's default configurations directory.
    _logger.info(
        "Looking for storage share configuration files in '%s'",
        config_path
    )

    # Obtain configuration files from the given paths in "config_path"
    try:
        _config_files = get_conf_files(config_path)

    except dynafed_storagestats.exceptions.ConfigFileErrorNoConfigFilesFound as ERR:
        _logger.critical("%s", ERR.debug)
        print("[CRITICAL]%s" % (ERR.debug))
        sys.exit(1)

    # Parse the files for Storage Shares, exit if any issues are detected.
    try:
        _storage_shares = parse_conf_files(_config_files, storage_shares_mask)

    except dynafed_storagestats.exceptions.ConfigFileErrorIDMismatch as ERR:
        _logger.critical("[%s]%s", ERR.storage_share, ERR.debug)
        print("[CRITICAL][%s]%s" % (ERR.storage_share, ERR.debug))
        sys.exit(1)

    # Check that Storage Shares were found, mark error and exit if not.
    try:
        if len(_storage_shares) == 0:
            raise dynafed_storagestats.exceptions.ConfigFileErrorNoEndpointsFound(
                config_path=config_path,
            )

    except dynafed_storagestats.exceptions.ConfigFileErrorNoEndpointsFound as ERR:
        _logger.critical("%s", ERR.debug)
        print("[CRITICAL]%s" % (ERR.debug))
        sys.exit(1)

    else:
        return get_storage_share_objects(_storage_shares)


def get_storage_share_objects(storage_shares):
    """Return list of StorageShare objects with the appropriate sub-class.

    Arguments:
    storage_shares -- dict of storage shares obtained from parse_conf_files()

    Returns:
    List of dyanfed_storagestats StorageShare objects.

    """
    ############# Creating loggers ################
    _logger = logging.getLogger(__name__)
    ###############################################

    _storage_share_objects = []

    for _storage_share in storage_shares:
        _logger.debug(
            "[%s]Requesting object class",
            storage_shares[_storage_share]['id']
        )

        # Generate StorageShare objects through factory().
        try:
            _storage_share_object = factory(storage_shares[_storage_share]['plugin'])(storage_shares[_storage_share])
            _logger.debug(
                "[%s]Object class returned: %s",
                storage_shares[_storage_share]['id'],
                type(_storage_share_object)
            )
            _logger.debug(
                "[%s]Object.plugin: %s",
                storage_shares[_storage_share]['id'],
                storage_shares[_storage_share]['plugin']
            )

        except dynafed_storagestats.exceptions.UnsupportedPluginError as ERR:
            _logger.error("[%s]%s", storage_shares[_storage_share]['id'], ERR.debug)
            _storage_share_object = StorageShare(storage_shares[_storage_share])
            _storage_share_object.debug.append("[ERROR]" + ERR.debug)
            _storage_share_object.status.append("[ERROR]" + ERR.error_code)

        _storage_share_objects.append(_storage_share_object)

    return _storage_share_objects


def parse_conf_files(config_files, storage_shares_mask=[]):
    """Return dict for each storage share in passed configuration files.

    Extract storage shares/endpoints and their plugin_settings from the given
    list of UGR's configuration files and create a dictionary where each storage
    share's ID field is the key.

    All the glb.locplugin settings defined for each are stored as dictionary
    keys under each parent SE key, and the locplugin as keys for the dictionary
    "plugin_settings" under each parent SE key.

    Arguments:
    config_files -- List of paths to individual UGR endpoint configuration files.

    Returns:
    dict containing the configured storage shares and their settings.

    Sample skeleton for a single storage share:
    {
        'UGR's ID':  <- ID given in UGR config file.
        {            <- Settings in nested dict.
            'id': '',
            'url':'',
            'plugin': '',  <- Plugin protocol, defines StorageShare Sub-Class.
            'plugin_settings': {} <- Plugin settings stored as a nested dict.
        }
    }

    """
    ############# Creating loggers ################
    _logger = logging.getLogger(__name__)
    ###############################################

    _storage_shares = {}
    _global_settings = {}

    for _config_file in config_files:
        try:
            _logger.info("Reading file '%s'", os.path.realpath(_config_file))
            _logger.debug(
                "Endpoint mask: %s", \
                storage_shares_mask,
                )

            with open(_config_file, "r") as _file:
                for _line_number, _line in enumerate(_file):
                    _line = _line.strip()

                    if not _line.startswith("#"):
                        if "glb.locplugin[]" in _line:
                            _plugin, _id, _concurrency, _url = _line.split()[1::]
                            if _id in storage_shares_mask or len(storage_shares_mask) == 0:
                                _storage_shares.setdefault(_id, {})
                                _storage_shares[_id].update({'id':_id.strip()})
                                _storage_shares[_id].update({'url':_url.strip()})
                                _storage_shares[_id].update({'plugin':_plugin.split("/")[-1]})

                                _logger.info(
                                    "Found storage share '%s' using plugin '%s'. " \
                                    "Reading configuration.", \
                                    _storage_shares[_id]['id'], _storage_shares[_id]['plugin']
                                )

                        elif "locplugin" in _line:
                            _key, _value = _line.partition(":")[::2]
                            _locid = _key.split('.')[1]

                            # Match an _id in _locid
                            if _locid == '*':
                            # Add any global settings to its own dictionary.
                                _setting = _key.split('*'+'.')[-1]
                                _global_settings.update({_setting:_value.strip()})
                                _logger.info(
                                    "Found global setting '%s': %s.",
                                    _key,
                                    _value
                                )

                            elif _id == _locid:
                                if _id in storage_shares_mask or len(storage_shares_mask) == 0:
                                    _setting = _key.split(_id+'.')[-1]
                                    _storage_shares.setdefault(_id, {})
                                    _storage_shares[_id].setdefault('plugin_settings', {})
                                    _storage_shares[_id]['plugin_settings'].update({_setting:_value.strip()})
                                    _logger.debug(
                                        "[%s]Found local ID setting '%s'",
                                        _locid,
                                        _key.split(_id+'.')[-1],
                                    )

                            else:
                                raise dynafed_storagestats.exceptions.ConfigFileErrorIDMismatch(
                                    storage_share=_id,
                                    error="SettingIDMismatch",
                                    line_number=_line_number,
                                    config_file=_config_file,
                                    line=_line.split(":")[0],
                                )

                        else:
                            # Ignore any other lines
                            #print( "I don't know what to do with %s", _line)
                            pass

        except UnicodeDecodeError:
            _logger.warning("Cannot parse file, skipping configuration in %s", _config_file)
            continue

    # If any global settings were found, apply them to any storage share missing
    # that particular setting. Endpoint specific settings supersede global ones.
    for _setting, _value in _global_settings.items():
        for storage_share in _storage_shares:
            if _setting not in _storage_shares[storage_share]['plugin_settings']:
                _storage_shares[storage_share]['plugin_settings'].update({_setting:_value})
                _logger.debug(
                    "[%s]Applying global setting '%s': %s",
                    _storage_shares[storage_share]['id'],
                    _setting,
                    _value
                )
    _logger.debug(
        "Dictionary of storage shares found: %s", _storage_shares
    )
    return _storage_shares<|MERGE_RESOLUTION|>--- conflicted
+++ resolved
@@ -97,11 +97,7 @@
     return _config_files
 
 
-<<<<<<< HEAD
-def get_storage_endpoints(storage_share_objects, storage_shares_mask=['all']):
-=======
 def get_storage_endpoints(storage_share_objects):
->>>>>>> a51e7927
     """Return list of StorageEndpoint objects from a list of StorageShares.
 
     Gets a list of StorageShare objects, usually obtained from running
